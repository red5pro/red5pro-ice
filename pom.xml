<project xmlns="http://maven.apache.org/POM/4.0.0"
    xmlns:xsi="http://www.w3.org/2001/XMLSchema-instance" xsi:schemaLocation="http://maven.apache.org/POM/4.0.0 http://maven.apache.org/xsd/maven-4.0.0.xsd">
    <modelVersion>4.0.0</modelVersion>
    <groupId>com.red5pro</groupId>
    <artifactId>red5pro-ice</artifactId>
    <!-- When the version changes, update Agent.VERSION as well -->
<<<<<<< HEAD
    <version>1.1.1</version>
=======
    <version>1.1.4</version>
>>>>>>> c10a2b16
    <packaging>jar</packaging>
    <name>red5pro-ice</name>
    <url>https://github.com/red5pro/red5pro-ice</url>
    <developers>
        <developer>
            <id>Paul Gregoire</id>
            <email>paul@red5pro.com</email>
        </developer>
    </developers>
    <scm>
        <url>https://github.com/red5pro/red5pro-ice</url>
        <connection>scm:git:https://github.com/red5pro/red5pro-ice.git</connection>
        <developerConnection>scm:git:https://github.com/red5pro/red5pro-ice.git</developerConnection>
        <tag>HEAD</tag>
    </scm>
    <properties>
        <project.build.sourceEncoding>UTF-8</project.build.sourceEncoding>
        <!-- reduces a confusing message about the future availability of displayed plugins -->
        <maven.plugin.validation>brief</maven.plugin.validation>
        <!-- allows tests to be built and works in conjuction with skipTests property -->
        <maven.test.skip>false</maven.test.skip>
        <!-- prevents built tests from running -->
        <skipTests>true</skipTests>
        <maven.compiler.verbose>false</maven.compiler.verbose>
        <maven.compiler.release>11</maven.compiler.release>
        <maven.build.timestamp.format>MM.dd.yyyy HH:mm</maven.build.timestamp.format>
        <timestamp>${maven.build.timestamp}</timestamp>
        <mina.version>2.0.23</mina.version>
<<<<<<< HEAD
=======
        <red5pro-common.version>12.6.0.64</red5pro-common.version>
>>>>>>> c10a2b16
        <jmdns.version>3.5.8</jmdns.version>
        <logback.version>1.5.6</logback.version>
        <junit.version>[4.13.1,)</junit.version>
    </properties>
    <!-- private location for red5pro deploy -->
    <distributionManagement>
        <repository>
            <id>red5pro-ext-release</id>
            <name>red5pro-releases</name>
            <url>https://red5pro.jfrog.io/red5pro/ext-release-local</url>
        </repository>
        <snapshotRepository>
            <id>red5pro-ext-snapshot</id>
            <name>red5pro-snapshots</name>
            <url>https://red5pro.jfrog.io/red5pro/ext-snapshot-local</url>
        </snapshotRepository>
    </distributionManagement>
    <dependencyManagement>
        <dependencies>
            <dependency>
                <groupId>org.apache.mina</groupId>
                <artifactId>mina-parent</artifactId>
                <version>${mina.version}</version>
                <type>pom</type>
            </dependency>
        </dependencies>
    </dependencyManagement>
    <dependencies>
        <dependency>
            <groupId>ch.qos.logback</groupId>
            <artifactId>logback-classic</artifactId>
            <version>${logback.version}</version>
        </dependency>
        <dependency>
            <groupId>org.apache.mina</groupId>
            <artifactId>mina-core</artifactId>
            <version>${mina.version}</version>
            <type>bundle</type>
        </dependency>
        <!--
        <dependency>
            <groupId>org.jmdns</groupId>
            <artifactId>jmdns</artifactId>
            <version>3.5.8</version>
        </dependency>
        -->
        <!-- test -->
        <dependency>
            <groupId>junit</groupId>
            <artifactId>junit</artifactId>
            <version>${junit.version}</version>
            <scope>test</scope>
        </dependency>
    </dependencies>
    <build>
        <defaultGoal>clean install</defaultGoal>
        <plugins>
            <plugin>
                <artifactId>maven-compiler-plugin</artifactId>
                <version>3.13.0</version>
                <configuration>
                    <release>${maven.compiler.release}</release>
                </configuration>
            </plugin>
            <plugin>
                <artifactId>maven-source-plugin</artifactId>
                <version>3.3.0</version>
                <executions>
                    <execution>
                        <id>attach-sources</id>
                        <goals>
                            <goal>jar-no-fork</goal>
                        </goals>
                    </execution>
                </executions>
            </plugin>
            <plugin>
                <artifactId>maven-javadoc-plugin</artifactId>
                <version>3.7.0</version>
                <executions>
                    <execution>
                        <id>attach-javadocs</id>
                        <goals>
                            <goal>jar</goal>
                        </goals>
                    </execution>
                </executions>
                <configuration>
                    <verbose>false</verbose>
                    <failOnError>false</failOnError>
                    <sourcepath>${basedir}/src/main/java</sourcepath>
                    <includeDependencySources>false</includeDependencySources>
                    <dependencySourceIncludes>
                        <dependencySourceInclude>com.red5pro:*</dependencySourceInclude>
                    </dependencySourceIncludes>
                    <detectOfflineLinks>false</detectOfflineLinks>
                    <javadocExecutable>${java.home}/bin/javadoc</javadocExecutable>
                </configuration>
            </plugin>
            <plugin>
                <artifactId>maven-jar-plugin</artifactId>
                <version>3.4.2</version>
            </plugin>
            <!-- Project http://code.revelc.net/formatter-maven-plugin/ -->
            <plugin>
                <groupId>net.revelc.code.formatter</groupId>
                <artifactId>formatter-maven-plugin</artifactId>
                <version>2.23.0</version>
                <executions>
                    <execution>
                        <goals>
                            <goal>format</goal>
                        </goals>
                    </execution>
                </executions>
                <configuration>
                    <configFile>Red5Pro-formatter.xml</configFile>
                    <!-- Enforce line-feed (linux,mac) line endings att -->
                    <lineEnding>LF</lineEnding>
                    <!-- Exclude xml and props files -->
                    <excludes>
                        <exclude>**/*.xml</exclude>
                        <exclude>**/*.html</exclude>
                        <exclude>**/*.properties</exclude>
                    </excludes>
                </configuration>
            </plugin>
            <plugin>
                <artifactId>maven-surefire-plugin</artifactId>
                <version>2.19.1</version>
                <configuration>
                    <skipTests>${skipTests}</skipTests>
                    <includes>
                        <include>**/*TestSuite.*</include>
                    </includes>
                </configuration>
            </plugin>
            <plugin>
                <groupId>org.apache.felix</groupId>
                <artifactId>maven-bundle-plugin</artifactId>
                <version>5.1.1</version>
                <extensions>true</extensions>
            </plugin>
        </plugins>
    </build>
</project><|MERGE_RESOLUTION|>--- conflicted
+++ resolved
@@ -4,11 +4,7 @@
     <groupId>com.red5pro</groupId>
     <artifactId>red5pro-ice</artifactId>
     <!-- When the version changes, update Agent.VERSION as well -->
-<<<<<<< HEAD
-    <version>1.1.1</version>
-=======
-    <version>1.1.4</version>
->>>>>>> c10a2b16
+    <version>1.1.6</version>
     <packaging>jar</packaging>
     <name>red5pro-ice</name>
     <url>https://github.com/red5pro/red5pro-ice</url>
@@ -37,10 +33,7 @@
         <maven.build.timestamp.format>MM.dd.yyyy HH:mm</maven.build.timestamp.format>
         <timestamp>${maven.build.timestamp}</timestamp>
         <mina.version>2.0.23</mina.version>
-<<<<<<< HEAD
-=======
         <red5pro-common.version>12.6.0.64</red5pro-common.version>
->>>>>>> c10a2b16
         <jmdns.version>3.5.8</jmdns.version>
         <logback.version>1.5.6</logback.version>
         <junit.version>[4.13.1,)</junit.version>
