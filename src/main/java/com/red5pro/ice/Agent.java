--- conflicted
+++ resolved
@@ -74,11 +74,7 @@
     /**
      * The version of the library.
      */
-<<<<<<< HEAD
-    private final static String VERSION = "1.1.4.4";
-=======
-    private final static String VERSION = "1.1.6";
->>>>>>> 6061c99c
+    private final static String VERSION = "1.2.0";
 
     /**
      * Secure random for shared use.
@@ -1987,12 +1983,9 @@
         } else {
             logger.debug("Failed to add pre-allocated port: {} already exists? {}", port, allocatedPorts.contains(port));
         }
-<<<<<<< HEAD
         runningPorts.add(port);
         // we dont want no stinkin' zeros.
         allocatedPorts.add(Integer.valueOf(port));
-=======
->>>>>>> 6061c99c
         return port;
     }
 
