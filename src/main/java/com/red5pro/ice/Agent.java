--- conflicted
+++ resolved
@@ -68,11 +68,7 @@
     /**
      * The version of the library.
      */
-<<<<<<< HEAD
-    private final static String VERSION = "1.1.1";
-=======
-    private final static String VERSION = "1.1.4";
->>>>>>> c10a2b16
+    private final static String VERSION = "1.1.6";
 
     /**
      * Secure random for shared use.
