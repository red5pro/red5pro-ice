--- conflicted
+++ resolved
@@ -41,12 +41,8 @@
 import com.red5pro.ice.message.MessageFactory;
 import com.red5pro.ice.message.Request;
 import com.red5pro.ice.message.Response;
-<<<<<<< HEAD
 import com.red5pro.ice.nio.AcceptorStrategy;
-=======
 import com.red5pro.ice.nio.IceHandler;
-import com.red5pro.ice.nio.IceTcpTransport;
->>>>>>> 6061c99c
 import com.red5pro.ice.nio.IceTransport;
 import com.red5pro.ice.security.CredentialsManager;
 import com.red5pro.ice.security.LongTermCredential;
@@ -113,13 +109,11 @@
      */
     private boolean useAllBinding;
 
-<<<<<<< HEAD
+    private static AtomicBoolean sweeper = new AtomicBoolean();
+
     private AcceptorStrategy sessionAcceptorStrategy = AcceptorStrategy.DiscretePerSocket;
 
     private HashSet<TransportAddress> registrations = new HashSet<TransportAddress>();
-=======
-    private static AtomicBoolean sweeper = new AtomicBoolean();
->>>>>>> 6061c99c
 
     /**
      * Executor for all threads and tasks needed in this stacks agent.
@@ -173,15 +167,13 @@
             nsaex.printStackTrace();
         }
 
-<<<<<<< HEAD
-        int ordinal = StackProperties.getInt(StackProperties.ACCEPTOR_STRATEGY, AcceptorStrategy.DiscretePerSocket.ordinal());
+        int ordinal = StackProperties.getInt(StackProperties.ACCEPTOR_STRATEGY, AcceptorStrategy.DiscretePerSession.ordinal());
         acceptorStrategy = AcceptorStrategy.valueOf(ordinal);
         boolean shared = StackProperties.getBoolean("NIO_SHARED_MODE", false);
         if (shared) {
             //If sharedAcceptors was set, override acceptorStrategy.
             acceptorStrategy = AcceptorStrategy.Shared;
         }
-=======
         Runtime.getRuntime().addShutdownHook(new Thread() {
             public void run() {
                 // stop the executor
@@ -198,7 +190,6 @@
                 }
             }
         });
->>>>>>> 6061c99c
     }
 
     public StunStack() {
@@ -816,22 +807,7 @@
                 tran.expire();
             }
         });
-<<<<<<< HEAD
-        // stop the executor
-        if (executor != null) {
-            try {
-                List.of(executor.shutdownNow()).forEach(r -> {
-                    logger.debug("Task at shutdown: {}", r);
-                });
-            } catch (Exception e) {
-                logger.warn("Exception during shutdown", e);
-            } finally {
-                executor = null;
-            }
-        }
-=======
-
->>>>>>> 6061c99c
+
         // clear the collections
         clientTransactions.clear();
         serverTransactions.clear();
@@ -1017,15 +993,6 @@
                                 logger.debug("Sweeping");
                                 stack.runCleanup();
                             });
-<<<<<<< HEAD
-                        }
-                    } while (!executor.isShutdown());
-                } finally {
-                    serverTransactionExpireFuture = null;
-                    Thread.currentThread().setName(oldName);
-                }
-            });
-=======
 
                         } while (!executor.isShutdown());
 
@@ -1036,7 +1003,6 @@
                     }
                 });
             }
->>>>>>> 6061c99c
         }
     }
 
